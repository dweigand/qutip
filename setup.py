#!/usr/bin/env python
"""QuTiP: The Quantum Toolbox in Python

QuTiP is open-source software for simulating the dynamics of closed and open
quantum systems. The QuTiP library depends on the excellent Numpy, Scipy, and
Cython numerical packages. In addition, graphical output is provided by
Matplotlib.  QuTiP aims to provide user-friendly and efficient numerical
simulations of a wide variety of quantum mechanical problems, including those
with Hamiltonians and/or collapse operators with arbitrary time-dependence,
commonly found in a wide range of physics applications. QuTiP is freely
available for use and/or modification on all common platforms. Being free of
any licensing fees, QuTiP is ideal for exploring quantum mechanics in research
as well as in the classroom.
"""

DOCLINES = __doc__.split('\n')

CLASSIFIERS = """\
Development Status :: 4 - Beta
Intended Audience :: Science/Research
License :: OSI Approved :: BSD License
Programming Language :: Python
Programming Language :: Python :: 3
Topic :: Scientific/Engineering
Operating System :: MacOS
Operating System :: POSIX
Operating System :: Unix
Operating System :: Microsoft :: Windows
"""

# import statements
import os
import sys
import re
from distutils.core import Command
from unittest import TextTestRunner, TestLoader
from glob import glob
from os.path import splitext, basename, join as pjoin
import numpy as np
from numpy.distutils.core import setup
from numpy.distutils.system_info import get_info

# all information about QuTiP goes here
MAJOR = 3
MINOR = 0
MICRO = 0
ISRELEASED = False
VERSION = '%d.%d.%d' % (MAJOR, MINOR, MICRO)
<<<<<<< HEAD
REQUIRES = ['numpy (>=1.6)', 'scipy (>=0.11)', 'cython (>=0.15)',
            'matplotlib (>=1.1)']
PACKAGES = ['qutip', 'qutip/ui', 'qutip/cy', 'qutip/qip', 'qutip/control',
            'qutip/tests']
=======
REQUIRES = ['numpy (>=1.6)', 'scipy (>=0.11)', 'cython (>=0.15)', 
            'matplotlib (>=1.1)']
PACKAGES = ['qutip', 'qutip/ui', 'qutip/cy', 'qutip/qip','qutip/qip/models',
            'qutip/qip/algorithms', 'qutip/tests']
>>>>>>> 70e146ad
PACKAGE_DATA = {'qutip/tests': ['bucky.npy', 'bucky_perm.npy']}
INCLUDE_DIRS = [np.get_include()]
EXT_MODULES = []
NAME = "qutip"
AUTHOR = "Paul D. Nation, Robert J. Johansson"
AUTHOR_EMAIL = "pnation@korea.ac.kr, robert@riken.jp"
LICENSE = "BSD"
DESCRIPTION = DOCLINES[0]
LONG_DESCRIPTION = "\n".join(DOCLINES[2:])
KEYWORDS = "quantum physics dynamics"
URL = "http://qutip.org"
CLASSIFIERS = [_f for _f in CLASSIFIERS.split('\n') if _f]
PLATFORMS = ["Linux", "Mac OSX", "Unix", "Windows"]


def git_short_hash():
    try:
        return "-" + os.popen('git log -1 --format="%h"').read().strip()
    except:
        return ""

FULLVERSION = VERSION
if not ISRELEASED:
    FULLVERSION += '.dev' + git_short_hash()


def write_version_py(filename='qutip/version.py'):
    cnt = """\
# THIS FILE IS GENERATED FROM QUTIP SETUP.PY
short_version = '%(version)s'
version = '%(fullversion)s'
release = %(isrelease)s
"""
    a = open(filename, 'w')
    try:
        a.write(cnt % {'version': VERSION, 'fullversion':
                FULLVERSION, 'isrelease': str(ISRELEASED)})
    finally:
        a.close()

local_path = os.path.dirname(os.path.abspath(sys.argv[0]))
os.chdir(local_path)
sys.path.insert(0, local_path)
sys.path.insert(0, os.path.join(local_path, 'qutip'))  # to retrive _version
# always rewrite _version
if os.path.exists('qutip/version.py'):
    os.remove('qutip/version.py')
write_version_py()

# check for fortran option
if "--with-f90mc" in sys.argv:
    with_f90mc = True
    sys.argv.remove("--with-f90mc")
else:
    with_f90mc = False

if not with_f90mc:
    os.environ['FORTRAN_LIBS'] = 'FALSE'
    print("Installing without the fortran mcsolver.")
else:
    os.environ['FORTRAN_LIBS'] = 'TRUE'

os.environ['QUTIP_RELEASE'] = 'TRUE' if ISRELEASED else 'FALSE'

# remove needless error warnings for released version.
# if ISRELEASED:
#    os.environ['CFLAGS'] = '-w'
#    os.environ['FFLAGS'] = '-w'


# using numpy distutils to simplify install of data directory for testing
def configuration(parent_package='', top_path=None):
    from numpy.distutils.misc_util import Configuration

    config = Configuration(None, parent_package, top_path)
    config.set_options(ignore_setup_xxx_py=True,
                       assume_default_configuration=True,
                       delegate_options_to_subpackages=True,
                       quiet=True)

    config.add_subpackage('qutip')
    config.get_version('qutip/version.py')  # sets config.version
    config.add_data_dir('qutip/tests')

    return config


# Setup commands go here
setup(
    name=NAME,
    packages=PACKAGES,
    include_dirs=INCLUDE_DIRS,
    ext_modules=EXT_MODULES,
    author=AUTHOR,
    author_email=AUTHOR_EMAIL,
    license=LICENSE,
    description=DESCRIPTION,
    long_description=LONG_DESCRIPTION,
    keywords=KEYWORDS,
    url=URL,
    classifiers=CLASSIFIERS,
    platforms=PLATFORMS,
    requires=REQUIRES,
    package_data=PACKAGE_DATA,
    configuration=configuration
)<|MERGE_RESOLUTION|>--- conflicted
+++ resolved
@@ -46,17 +46,10 @@
 MICRO = 0
 ISRELEASED = False
 VERSION = '%d.%d.%d' % (MAJOR, MINOR, MICRO)
-<<<<<<< HEAD
-REQUIRES = ['numpy (>=1.6)', 'scipy (>=0.11)', 'cython (>=0.15)',
-            'matplotlib (>=1.1)']
-PACKAGES = ['qutip', 'qutip/ui', 'qutip/cy', 'qutip/qip', 'qutip/control',
-            'qutip/tests']
-=======
 REQUIRES = ['numpy (>=1.6)', 'scipy (>=0.11)', 'cython (>=0.15)', 
             'matplotlib (>=1.1)']
 PACKAGES = ['qutip', 'qutip/ui', 'qutip/cy', 'qutip/qip','qutip/qip/models',
-            'qutip/qip/algorithms', 'qutip/tests']
->>>>>>> 70e146ad
+            'qutip/qip/algorithms', 'qutip/control', 'qutip/tests']
 PACKAGE_DATA = {'qutip/tests': ['bucky.npy', 'bucky_perm.npy']}
 INCLUDE_DIRS = [np.get_include()]
 EXT_MODULES = []
